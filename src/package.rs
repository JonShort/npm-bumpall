use std::{error::Error, fmt};

use crate::utility::{Config, UpgradeStyle};

#[derive(Clone, Debug, PartialEq, Eq)]
pub struct ParseError;

impl fmt::Display for ParseError {
    fn fmt(&self, f: &mut fmt::Formatter) -> fmt::Result {
        write!(f, "Unable to parse input")
    }
}

impl Error for ParseError {}

fn val_or_err<T>(opt: Option<T>) -> Result<T, ParseError> {
    if let Some(val) = opt {
        Ok(val)
    } else {
        Err(ParseError)
    }
}

const MISSING: &str = "MISSING";

fn split_name_and_version(src: Option<&str>) -> Result<(String, String), ParseError> {
    let src = val_or_err(src)?;

    if src == MISSING {
        return Ok((String::from(""), String::from(MISSING)));
    }

    let is_scoped_package = src.starts_with('@');
    let mut segments = src.split('@');

    if is_scoped_package {
        // the first value is guaranteed to be an empty slice
        segments.next();
    }

    let name = val_or_err(segments.next())?;
    let version = val_or_err(segments.next())?;

    if name.trim().is_empty() || version.trim().is_empty() {
        return Err(ParseError);
    }

    let prefix = if is_scoped_package { "@" } else { "" };

    Ok((format!("{}{}", prefix, name), version.to_string()))
}

#[derive(Debug, PartialEq, Eq)]
pub enum UpgradeType {
    Safe,
    Major,
}

#[derive(Debug, PartialEq, Eq)]
pub struct Package {
    pub current_version: String,
    pub install_cmd: String,
    pub install_dir_name: String,
    pub latest_version: String,
    pub name: String,
    pub skip: bool,
    pub upgrade_type: UpgradeType,
    pub wanted_version: String,
}

impl Package {
    pub fn new(src: String, config: &Config) -> Result<Package, ParseError> {
        // :name@wanted_version:MISSING:name@latest_version:project
        // location:name@wanted_version:name@current_version:name@latest_version:project
        let mut segments = src.split(':');

        // On windows, the location starts with drive information, e.g. D:\\windows\dir
        // This clashes with the split on ":", so we handle this separately
        let _location = if src.len() > 4 && &src[1..3] == ":\\" {
            format!(
                "{}:{}",
                val_or_err(segments.next())?,
                val_or_err(segments.next())?
            )
        } else {
            val_or_err(segments.next()).unwrap().to_string()
        };

        let (name, wanted_version) = split_name_and_version(segments.next())?;
        let (_, current_version) = split_name_and_version(segments.next())?;
        let (_, latest_version) = split_name_and_version(segments.next())?;
        let install_dir_name: String = segments.collect::<Vec<&str>>().join(":").trim().to_owned();

        let upgrade_string = match config.upgrade_style {
            UpgradeStyle::Latest => latest_version.clone(),
            UpgradeStyle::Wanted => wanted_version.clone(),
        };

        let install_cmd = format!("{}@{}", name, upgrade_string);
        let is_probably_workspace_dep = Some(install_dir_name.clone()) != config.current_dir_name;
        let skip = current_version == upgrade_string || is_probably_workspace_dep;
        let upgrade_type = match config.upgrade_style {
            UpgradeStyle::Wanted => UpgradeType::Safe,
            UpgradeStyle::Latest => {
                if wanted_version == latest_version {
                    UpgradeType::Safe
                } else {
                    UpgradeType::Major
                }
            }
        };

        Ok(Package {
            current_version,
            install_cmd,
            install_dir_name,
            latest_version,
            name,
            skip,
            upgrade_type,
            wanted_version,
        })
    }
}

// Tests --------------------------------------------------------------

#[cfg(test)]
mod val_or_err_tests {
    use super::*;

    #[test]
    fn err_result_on_none() {
        assert_eq!(val_or_err::<Option<()>>(None), Err(ParseError));
    }

    #[test]
    fn ok_val_on_some() {
        assert_eq!(val_or_err(Some("hello")), Ok("hello"));
        assert_eq!(val_or_err(Some(false)), Ok(false));
        assert_eq!(val_or_err(Some(ParseError)), Ok(ParseError));
    }
}

#[cfg(test)]
mod split_name_and_version_tests {
    use super::*;

    #[test]
    fn err_result_on_invalid_input() {
        let test_cases = vec![
            None,
            Some(""),
            Some("noversion@"),
            Some("@0.5.5"),
            Some("@jonshort/cenv0.1.0"),
        ];

        for case in test_cases {
            assert_eq!(split_name_and_version(case), Err(ParseError));
        }
    }

    #[test]
    fn correct_result_on_scoped() {
        assert_eq!(
            split_name_and_version(Some("@jonshort/cenv@0.1.0")),
            Ok((String::from("@jonshort/cenv"), String::from("0.1.0")))
        );
    }

    #[test]
    fn correct_result_non_scoped() {
        assert_eq!(
            split_name_and_version(Some("package-name@0.1.0")),
            Ok((String::from("package-name"), String::from("0.1.0")))
        );
    }
}

#[cfg(test)]
mod package_tests {
    use crate::utility::Args;

    use super::*;
    use serial_test::serial;
    use std::env;

    #[test]
    fn err_result_on_empty_string() {
        let config = Config::new_from_args(Args::default());
        let pkg = Package::new(String::from(""), &config);

        assert_eq!(pkg, Err(ParseError))
    }

    #[test]
    fn err_result_on_invalid_string() {
        // valid input string:
        // location:name@wanted_version:name@current_version:name@latest_version
        let test_cases = vec![
            String::from("location:name@2.0.0:name@1.0.0:name@"),
            String::from("location:name@2.0.0:name@1.0.0:name"),
            String::from("location:name@2.0.0:name@1.0.0:"),
            String::from("location:name@2.0.0:name@"),
            String::from("location:name@2.0.0:name"),
            String::from("location:name@2.0.0:"),
            String::from("location:name@"),
            String::from("location:name"),
            String::from("location:"),
            String::from("loc"),
            String::from(""),
        ];

        for case in test_cases {
            let config = Config::new_from_args(Args::default());
            let pkg = Package::new(case, &config);

            assert_eq!(pkg, Err(ParseError))
        }
    }

    #[test]
    fn expected_result_on_valid_input_1() -> Result<(), ParseError> {
        let config = Config::new_from_args(Args::default());
        // location:name@wanted_version:name@current_version:name@latest_version
        let provided =
            String::from("location:myPackage@1.23.0:myPackage@1.7.3:myPackage@2.0.1:my_dir");
        let pkg = Package::new(provided, &config)?;

        let expected = Package {
            current_version: String::from("1.7.3"),
            install_cmd: String::from("myPackage@1.23.0"),
            install_dir_name: String::from("my_dir"),
            latest_version: String::from("2.0.1"),
            name: String::from("myPackage"),
            skip: true,
            upgrade_type: UpgradeType::Safe,
            wanted_version: String::from("1.23.0"),
        };
        assert_eq!(pkg, expected);
        Ok(())
    }

    #[test]
    fn expected_result_on_valid_input_2() -> Result<(), ParseError> {
        let config = Config::new_from_args(Args {
            latest: true,
            ..Args::default()
        });
        // location:name@wanted_version:name@current_version:name@latest_version
        let provided =
            String::from("location:myPackage@1.23.0:myPackage@1.7.3:myPackage@2.0.1:dirNameThing");
        let pkg = Package::new(provided, &config)?;

        let expected = Package {
            current_version: String::from("1.7.3"),
            install_cmd: String::from("myPackage@2.0.1"),
            install_dir_name: String::from("dirNameThing"),
            latest_version: String::from("2.0.1"),
            name: String::from("myPackage"),
            skip: true,
            upgrade_type: UpgradeType::Major,
            wanted_version: String::from("1.23.0"),
        };
        assert_eq!(pkg, expected);
        Ok(())
    }

    #[test]
    fn expected_result_on_valid_input_3() -> Result<(), ParseError> {
        let config = Config::new_from_args(Args::default());
        // location:name@wanted_version:name@current_version:name@latest_version
        let provided = String::from("location:@jonshort/cenv@125.24567.2:@jonshort/cenv@125.24222.1:@jonshort/cenv@5412.0.0:my-dir_with:special chars");
        let pkg = Package::new(provided, &config)?;

        let expected = Package {
            current_version: String::from("125.24222.1"),
            install_cmd: String::from("@jonshort/cenv@125.24567.2"),
            install_dir_name: String::from("my-dir_with:special chars"),
            latest_version: String::from("5412.0.0"),
            name: String::from("@jonshort/cenv"),
            skip: true,
            upgrade_type: UpgradeType::Safe,
            wanted_version: String::from("125.24567.2"),
        };
        assert_eq!(pkg, expected);
        Ok(())
    }

    #[test]
    fn expected_result_on_valid_input_4() -> Result<(), ParseError> {
        let config = Config::new_from_args(Args {
            latest: true,
            ..Args::default()
        });
        // location:name@wanted_version:name@current_version:name@latest_version
        let provided = String::from("location:@jonshort/cenv@125.24567.2:@jonshort/cenv@125.24222.1:@jonshort/cenv@5412.0.0:a");
        let pkg = Package::new(provided, &config)?;

        let expected = Package {
            current_version: String::from("125.24222.1"),
            install_cmd: String::from("@jonshort/cenv@5412.0.0"),
            install_dir_name: String::from("a"),
            latest_version: String::from("5412.0.0"),
            name: String::from("@jonshort/cenv"),
            skip: true,
            upgrade_type: UpgradeType::Major,
            wanted_version: String::from("125.24567.2"),
        };
        assert_eq!(pkg, expected);
        Ok(())
    }

    #[test]
    #[serial]
    fn expected_result_on_valid_input_5() -> Result<(), ParseError> {
<<<<<<< HEAD
        let config = Config::new_from_args(Args::default());
=======
        // worth setting the dir here as we need to ensure skip is true because of dep range
        let current = env::current_dir().unwrap();
        env::set_current_dir("./src/test_files").unwrap();

        let args = vec![];
        let config = Config::new_from_args(args.into_iter());
>>>>>>> 0ed91eb8
        // location:name@wanted_version:name@current_version:name@latest_version
        let provided = String::from(
            "location:@jonshort/cenv@1.0.2:@jonshort/cenv@1.0.2:@jonshort/cenv@2.1.0:test_files",
        );
        let pkg = Package::new(provided, &config)?;

        let expected = Package {
            current_version: String::from("1.0.2"),
            install_cmd: String::from("@jonshort/cenv@1.0.2"),
            install_dir_name: String::from("test_files"),
            latest_version: String::from("2.1.0"),
            name: String::from("@jonshort/cenv"),
            skip: true,
            upgrade_type: UpgradeType::Safe,
            wanted_version: String::from("1.0.2"),
        };

        assert_eq!(pkg, expected);

        env::set_current_dir(current).unwrap();
        Ok(())
    }

    #[test]
    fn expected_result_on_valid_input_6() -> Result<(), ParseError> {
        let config = Config::new_from_args(Args {
            latest: true,
            ..Args::default()
        });
        // location:name@wanted_version:name@current_version:name@latest_version
        let provided = String::from(
            "location:@jonshort/cenv@1.0.3:@jonshort/cenv@1.0.2:@jonshort/cenv@1.0.3:[]{}()dir*",
        );
        let pkg = Package::new(provided, &config)?;

        let expected = Package {
            current_version: String::from("1.0.2"),
            install_cmd: String::from("@jonshort/cenv@1.0.3"),
            install_dir_name: String::from("[]{}()dir*"),
            latest_version: String::from("1.0.3"),
            name: String::from("@jonshort/cenv"),
            skip: true,
            upgrade_type: UpgradeType::Safe,
            wanted_version: String::from("1.0.3"),
        };
        assert_eq!(pkg, expected);
        Ok(())
    }

    #[test]
    fn expected_result_on_valid_input_7() -> Result<(), ParseError> {
        let config = Config::new_from_args(Args {
            latest: true,
            ..Args::default()
        });
        // location:name@wanted_version:MISSING:name@latest_version
        let provided =
            String::from("location:@jonshort/cenv@1.0.3:MISSING:@jonshort/cenv@1.0.3:\\|~#;<>");
        let pkg = Package::new(provided, &config)?;

        let expected = Package {
            current_version: String::from("MISSING"),
            install_cmd: String::from("@jonshort/cenv@1.0.3"),
            install_dir_name: String::from("\\|~#;<>"),
            latest_version: String::from("1.0.3"),
            name: String::from("@jonshort/cenv"),
            skip: true,
            upgrade_type: UpgradeType::Safe,
            wanted_version: String::from("1.0.3"),
        };
        assert_eq!(pkg, expected);
        Ok(())
    }

    #[test]
    fn expected_result_on_valid_input_windows() -> Result<(), ParseError> {
        let config = Config::new_from_args(Args {
            latest: true,
            ..Args::default()
        });
        // location:name@wanted_version:name@current_version:name@latest_version:project
        let provided = String::from(
            "D:\\git\npm:@jonshort/cenv@1.0.3:@jonshort/cenv@1.0.2:@jonshort/cenv@1.0.3:a",
        );
        let pkg = Package::new(provided, &config)?;

        let expected = Package {
            current_version: String::from("1.0.2"),
            install_cmd: String::from("@jonshort/cenv@1.0.3"),
            install_dir_name: String::from("a"),
            latest_version: String::from("1.0.3"),
            name: String::from("@jonshort/cenv"),
            skip: true,
            upgrade_type: UpgradeType::Safe,
            wanted_version: String::from("1.0.3"),
        };
        assert_eq!(pkg, expected);
        Ok(())
    }

    #[test]
    #[serial]
    fn does_not_skip_direct_dep() -> Result<(), ParseError> {
        let current = env::current_dir().unwrap();
        env::set_current_dir("./src/test_files").unwrap();

        let args = vec![String::from("--latest")];
        let config = Config::new_from_args(args.into_iter());
        // location:name@wanted_version:name@current_version:name@latest_version:project
        // Also included \r which can be included on windows for some reason
        let provided = String::from(
            "D:\\git\npm:@jonshort/cenv@1.0.3:@jonshort/cenv@1.0.2:@jonshort/cenv@1.0.3:test_files\r",
        );
        let pkg = Package::new(provided, &config)?;

        let expected = Package {
            current_version: String::from("1.0.2"),
            install_cmd: String::from("@jonshort/cenv@1.0.3"),
            install_dir_name: String::from("test_files"),
            latest_version: String::from("1.0.3"),
            name: String::from("@jonshort/cenv"),
            skip: false,
            upgrade_type: UpgradeType::Safe,
            wanted_version: String::from("1.0.3"),
        };
        assert_eq!(pkg, expected);

        env::set_current_dir(current).unwrap();
        Ok(())
    }
}<|MERGE_RESOLUTION|>--- conflicted
+++ resolved
@@ -315,16 +315,11 @@
     #[test]
     #[serial]
     fn expected_result_on_valid_input_5() -> Result<(), ParseError> {
-<<<<<<< HEAD
-        let config = Config::new_from_args(Args::default());
-=======
         // worth setting the dir here as we need to ensure skip is true because of dep range
         let current = env::current_dir().unwrap();
         env::set_current_dir("./src/test_files").unwrap();
 
-        let args = vec![];
-        let config = Config::new_from_args(args.into_iter());
->>>>>>> 0ed91eb8
+        let config = Config::new_from_args(Args { ..Args::default() });
         // location:name@wanted_version:name@current_version:name@latest_version
         let provided = String::from(
             "location:@jonshort/cenv@1.0.2:@jonshort/cenv@1.0.2:@jonshort/cenv@2.1.0:test_files",
@@ -431,8 +426,10 @@
         let current = env::current_dir().unwrap();
         env::set_current_dir("./src/test_files").unwrap();
 
-        let args = vec![String::from("--latest")];
-        let config = Config::new_from_args(args.into_iter());
+        let config = Config::new_from_args(Args {
+            latest: true,
+            ..Args::default()
+        });
         // location:name@wanted_version:name@current_version:name@latest_version:project
         // Also included \r which can be included on windows for some reason
         let provided = String::from(
